# ord-interface
Web interface and api for the Open Reaction Database
## Structure
- **/app** - Contains the Vue single page application
  - **/public** - Static SPA assets such as index.html
  - **/src** - Vue source code that gets compiled
    - **/assets** - Images and other static assets
    - **/components** - Reusable Vue components that can be included elsewhere
    - **/router** - Routing files
    - **/styles** - Static .sass files that can be reused throughout the project
    - **/utils** - Static helper .js files
    - **/views** - Routed Vue components, aka "pages"
      - **/browse** - Main browse page of the different reaction sets
      - **/reaction-view** - Display of a single reaction from search results
      - **/search** - Search interface and results
- **/ord_interface** - Contains the Flask app API and legacy interface
  - **/client** - endpoints for the browse and search functionality
  - **/editor** - endpoints for the reaction submission functionality
  - **/visualization** - helper functions for reaction and molecule visuals

## Key Caveats / Constraints
- The Vue front end is dependant on the FastAPI server. Both must be running for the frontend to work.
- The test database must be running on port 5432.
- You will need to download the Ketcher interface and extract into appropriate folder (see instructions below) for 
  parts of the interface to work.

## How to Deploy
...COMING SOON

## Setup

### 1. Download and install

```bash
git clone https://github.com/open-reaction-database/ord-interface
cd ord-interface
# If you are running on Apple silicon, use `conda install postgresql` instead.
conda install -c rdkit rdkit-postgresql
pip install -e '.[tests]'
```
<<<<<<< HEAD
### 2. Set up the test database
```bash
# you will need python 3, pip, and postgresql installed on your computer first
# activate the virtual env of your choice, ex. venv, conda, etc.
# install requirements and run setup script
pip install -e .
cd ./ord_interface
./build_test_database.sh 
```
### 3. Set up and run the API via Docker
Note: currently this also runs the old flask ui at port :5001
```bash
# you will need docker installed on your computer first
# from ./ord_interface
=======

### 2. Set up and run the API

#### Option 1: Docker

```shell
cd ord_interface
./build_test_database.sh
# If you are running on Apple silicon, append `--build-arg="ARCH=aarch_64"` to the next command.
>>>>>>> 3f8b17bf
docker build --file Dockerfile -t openreactiondatabase/ord-interface ..
docker compose up
```

#### Option 2: Local

```shell
cd ord_interface/api
ORD_INTERFACE_TESTING=TRUE fastapi dev main.py --port=5000
```

### 3. Set up and run the Vue SPA
  - Download [Ketcher](https://github.com/epam/ketcher/releases/tag/v2.5.1) (Here's a direct link to the [.zip file](https://github.com/epam/ketcher/releases/download/v2.5.1/ketcher-standalone-2.5.1.zip)) and extract the files into `./app/src/ketcher`
  - In a new terminal window:
<<<<<<< HEAD
```bash
# you will need node.js and npm installed on your computer first
cd ./app
# install node packages
npm i 
# run vue spa locally
npm run serve 
```
=======

    ```shell
    cd ./app
    # install node packages
    npm i 
    # run vue spa locally
    npm run serve
    ```

>>>>>>> 3f8b17bf
  - Open [localhost:8080](http://localhost:8080) to view the Vue ORD interface in your browser.
  - The page will reload when you make changes.
  - You may also see any lint errors in the console.

## Updating the Schema

### Minor changes such as ENUM additions
  - The Vue app does not require specific modification to show additional ENUM options within existing message fields. We just have to update the package configuration to use the new ord-schema version.
  - Update the ord-schema version number in the [install_requires configuration in ./setup.py](https://github.com/open-reaction-database/ord-interface/blob/aa37f628b176ca241d0701b4df5f6fd7b3079bef/setup.py#L48)
  - Update the [code section in ./ord_interface/Dockerfile](https://github.com/open-reaction-database/ord-interface/blob/aa37f628b176ca241d0701b4df5f6fd7b3079bef/ord_interface/Dockerfile#L57C1-L60C38) which handles the ord-schema install
  - Contact the ORD site administrator to request upload of the new ord-interface version to the staging environment for testing.

### Major changes
  Where there are more extensive changes to the schema, for example addition of new message types, then the Vue app will need to be modified to show these fields. Please discuss any proposed changes with the ORD team.    <|MERGE_RESOLUTION|>--- conflicted
+++ resolved
@@ -38,22 +38,6 @@
 conda install -c rdkit rdkit-postgresql
 pip install -e '.[tests]'
 ```
-<<<<<<< HEAD
-### 2. Set up the test database
-```bash
-# you will need python 3, pip, and postgresql installed on your computer first
-# activate the virtual env of your choice, ex. venv, conda, etc.
-# install requirements and run setup script
-pip install -e .
-cd ./ord_interface
-./build_test_database.sh 
-```
-### 3. Set up and run the API via Docker
-Note: currently this also runs the old flask ui at port :5001
-```bash
-# you will need docker installed on your computer first
-# from ./ord_interface
-=======
 
 ### 2. Set up and run the API
 
@@ -63,7 +47,6 @@
 cd ord_interface
 ./build_test_database.sh
 # If you are running on Apple silicon, append `--build-arg="ARCH=aarch_64"` to the next command.
->>>>>>> 3f8b17bf
 docker build --file Dockerfile -t openreactiondatabase/ord-interface ..
 docker compose up
 ```
@@ -78,18 +61,9 @@
 ### 3. Set up and run the Vue SPA
   - Download [Ketcher](https://github.com/epam/ketcher/releases/tag/v2.5.1) (Here's a direct link to the [.zip file](https://github.com/epam/ketcher/releases/download/v2.5.1/ketcher-standalone-2.5.1.zip)) and extract the files into `./app/src/ketcher`
   - In a new terminal window:
-<<<<<<< HEAD
-```bash
-# you will need node.js and npm installed on your computer first
-cd ./app
-# install node packages
-npm i 
-# run vue spa locally
-npm run serve 
-```
-=======
 
     ```shell
+    # you will need node.js and npm installed on your computer first
     cd ./app
     # install node packages
     npm i 
@@ -97,7 +71,6 @@
     npm run serve
     ```
 
->>>>>>> 3f8b17bf
   - Open [localhost:8080](http://localhost:8080) to view the Vue ORD interface in your browser.
   - The page will reload when you make changes.
   - You may also see any lint errors in the console.

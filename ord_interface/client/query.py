# Copyright 2020 Open Reaction Database Project Authors
#
# Licensed under the Apache License, Version 2.0 (the "License");
# you may not use this file except in compliance with the License.
# You may obtain a copy of the License at
#
#      http://www.apache.org/licenses/LICENSE-2.0
#
# Unless required by applicable law or agreed to in writing, software
# distributed under the License is distributed on an "AS IS" BASIS,
# WITHOUT WARRANTIES OR CONDITIONS OF ANY KIND, either express or implied.
# See the License for the specific language governing permissions and
# limitations under the License.
"""Library for executing PostgreSQL queries on the ORD.

A reaction query consists of _one_ of the following:

    * A reaction ID
    * A reaction SMARTS
    * A set of reaction component predicates.

Each reaction component predicate has the following structure:

    * Input/output selector
    * One of the following:
        * Exact structure match
        * Substructure match (including SMARTS)
        * Structural similarity

    Note that similarity searches use a query-level similarity threshold; it is
    not possible to set predicate-level thresholds (unless the predicates are
    run as separate queries or some sort of post-hoc filtering is used).

For example, a reaction query might have the following predicates:

    * Input is c1ccccc1 (exact match)
    * Input contains C(=O)O (substructure search)
    * Output has at least 0.6 Tanimoto similarity to O=C(C)Oc1ccccc1C(=O)O

Note that a predicate is matched if it applies to _any_ input/output.
"""
from __future__ import annotations

import abc
import dataclasses
import enum
import json
import logging
from typing import Dict, List, Optional, Tuple

import psycopg2
import psycopg2.extensions
from psycopg2 import sql
from rdkit import Chem
from rdkit.Chem import rdChemReactions

from ord_schema import message_helpers
from ord_schema import validations
from ord_schema.proto import reaction_pb2

logger = logging.getLogger()


@dataclasses.dataclass(frozen=True)
class Result:
    """Container for a single result from database query."""

    dataset_id: str
    reaction_id: str
    proto: Optional[bytes] = None

    @property
    def reaction(self) -> reaction_pb2.Reaction:
        return reaction_pb2.Reaction.FromString(self.proto)

    def __eq__(self, other: Result) -> bool:
        return self.dataset_id == other.dataset_id and self.reaction_id == other.reaction_id


def fetch_results(cursor: psycopg2.extensions.cursor) -> List[Result]:
    """Fetches query results.

    Args:
        cursor: psycopg.cursor instance.

    Returns:
        List of Result instances.
    """
    results = []
    for dataset_id, reaction_id, proto in cursor:
        results.append(Result(reaction_id=reaction_id, dataset_id=dataset_id, proto=proto.tobytes()))
    return results


class ReactionQueryBase(abc.ABC):
    """Base class for reaction-based queries."""

    @abc.abstractmethod
    def json(self) -> str:
        """Returns a JSON representation of the query."""

    @abc.abstractmethod
    def validate(self) -> None:
        """Checks the query for correctness.

        Raises:
            QueryException if the query is not valid.
        """

    @abc.abstractmethod
    def run(self, cursor: psycopg2.extensions.cursor, limit: Optional[int] = None) -> List[Result]:
        """Runs the query.

        Args:
            cursor: psycopg.cursor instance.
            limit: Integer maximum number of matches. If None (the default), no
                limit is set.

        Returns:
            List of Result instances.
        """


class RandomSampleQuery(ReactionQueryBase):
    """Takes a random sample of reactions."""

    def __init__(self, num_rows: int) -> None:
        """Initializes the query.

        Args:
            num_rows: Number of rows to return.
        """
        self._num_rows = num_rows

    def json(self) -> str:
        """Returns a JSON representation of the query."""
        return json.dumps({"num_rows": self._num_rows})

    def validate(self) -> None:
        """Checks the query for correctness.

        Raises:
            QueryException if the query is not valid.
        """
        if self._num_rows <= 0:
            raise QueryException("num_rows must be greater than zero")

    def run(self, cursor: psycopg2.extensions.cursor, limit: Optional[int] = None) -> List[Result]:
        """Runs the query.

        Args:
            cursor: psycopg.cursor instance.
            limit: Maximum number of matches. If None, no limit is set.

        Returns:
            List of Result instances.
        """
        del limit  # Unused.
        query = sql.SQL(
            """
            SELECT DISTINCT dataset.dataset_id, reaction.reaction_id, reaction.proto
            FROM ord.reaction TABLESAMPLE SYSTEM_ROWS (%s)
            JOIN dataset ON dataset.id = reaction.dataset_id
            """
        )
        args = [self._num_rows]
        logger.info("Running SQL command:%s", cursor.mogrify(query.as_string(cursor.connection), args).decode())
        cursor.execute(query, args)
        return fetch_results(cursor)


class DatasetIdQuery(ReactionQueryBase):
    """Looks up reactions by dataset ID."""

    def __init__(self, dataset_ids: List[str]) -> None:
        """Initializes the query.

        Args:
            dataset_ids: List of dataset IDs.
        """
        self._dataset_ids = dataset_ids

    def json(self) -> str:
        """Returns a JSON representation of the query."""
        return json.dumps({"datasetIds": self._dataset_ids})

    def validate(self) -> None:
        """Checks the query for correctness.

        Raises:
            QueryException if the query is not valid.
        """
        for dataset_id in self._dataset_ids:
            if not validations.is_valid_dataset_id(dataset_id):
                raise QueryException(f"invalid dataset ID: {dataset_id}")

    def run(self, cursor: psycopg2.extensions.cursor, limit: Optional[int] = None) -> List[Result]:
        """Runs the query.

        Args:
            cursor: psycopg.cursor instance.
            limit: Integer maximum number of matches. If None (the default), no
                limit is set.

        Returns:
            List of Result instances.
        """
        components = [
            sql.SQL(
                """
<<<<<<< HEAD
            SELECT DISTINCT reaction.dataset_id, reaction.reaction_id, reaction.proto
=======
            SELECT DISTINCT dataset.dataset_id, reaction.reaction_id, reaction.proto
>>>>>>> 3360c513
            FROM ord.reaction
            JOIN dataset ON dataset.id = reaction.dataset_id
            WHERE dataset.dataset_id = ANY (%s)"""
            )
        ]
        args = [self._dataset_ids]
        if limit:
            components.append(sql.SQL(" LIMIT %s"))
            args.append(limit)
        query = sql.Composed(components).join("")
        logger.info("Running SQL command:%s", cursor.mogrify(query.as_string(cursor.connection), args).decode())
        cursor.execute(query, args)
        return fetch_results(cursor)


class ReactionIdQuery(ReactionQueryBase):
    """Looks up reactions by ID."""

    def __init__(self, reaction_ids: List[str]) -> None:
        """Initializes the query.

        Args:
            reaction_ids: List of reaction IDs.
        """
        self._reaction_ids = reaction_ids

    def json(self) -> str:
        """Returns a JSON representation of the query."""
        return json.dumps({"reactionIds": self._reaction_ids})

    def validate(self) -> None:
        """Checks the query for correctness.

        Raises:
            QueryException if the query is not valid.
        """
        for reaction_id in self._reaction_ids:
            if not validations.is_valid_reaction_id(reaction_id):
                raise QueryException(f"invalid reaction ID: {reaction_id}")

    def run(self, cursor: psycopg2.extensions.cursor, limit: Optional[int] = None) -> List[Result]:
        """Runs the query.

        Args:
            cursor: psycopg.cursor instance.
            limit: Not used; present for compatibility.

        Returns:
            List of Result instances.
        """
        del limit  # Unused.
        query = sql.SQL(
            """
            SELECT DISTINCT dataset.dataset_id, reaction.reaction_id, reaction.proto
            FROM ord.reaction
            JOIN dataset ON dataset.id = reaction.dataset_id
            WHERE reaction.reaction_id = ANY (%s)
            """
        )
        args = [self._reaction_ids]
        logger.info("Running SQL command:%s", cursor.mogrify(query.as_string(cursor.connection), args).decode())
        cursor.execute(query, args)
        return fetch_results(cursor)


class ReactionSmartsQuery(ReactionQueryBase):
    """Matches reactions by reaction SMARTS."""

    def __init__(self, reaction_smarts: str) -> None:
        """Initializes the query.

        Args:
            reaction_smarts: Reaction SMARTS.
        """
        self._reaction_smarts = reaction_smarts

    def json(self) -> str:
        """Returns a JSON representation of the query."""
        return json.dumps({"reactionSmarts": self._reaction_smarts})

    def validate(self) -> None:
        """Checks the query for correctness.

        Raises:
            QueryException if the query is not valid.
        """
        try:
            rxn = rdChemReactions.ReactionFromSmarts(self._reaction_smarts)
            if not rxn:
                raise ValueError("cannot parse reaction SMARTS")
        except ValueError as error:
            raise QueryException(f"cannot parse reaction SMARTS: {self._reaction_smarts}") from error

    def run(self, cursor: psycopg2.extensions.cursor, limit: Optional[int] = None) -> List[Result]:
        """Runs the query.

        Args:
            cursor: psycopg.cursor instance.
            limit: Integer maximum number of matches. If None (the default), no
                limit is set.

        Returns:
            List of Result instances.
        """
        components = [
            sql.SQL(
                """
                SELECT DISTINCT dataset.dataset_id, reaction.reaction_id, reaction.proto
                FROM reaction
                JOIN rdkit.reactions ON rdkit.reactions.id = reaction.rdkit_reaction_id
                JOIN dataset ON dataset.id = reaction.dataset_id
                WHERE rdkit.reactions.reaction @> reaction_from_smarts(%s)
                """
            )
        ]
        args = [self._reaction_smarts]
        if limit:
            components.append(sql.SQL(" LIMIT %s"))
            args.append(limit)
        query = sql.Composed(components).join("")
        logger.info("Running SQL command:%s", cursor.mogrify(query.as_string(cursor.connection), args).decode())
        cursor.execute(query, args)
        return fetch_results(cursor)


class ReactionConversionQuery(ReactionQueryBase):
    """Looks up reactions by conversion."""

    def __init__(self, min_conversion: float, max_conversion: float) -> None:
        """Initializes the query.

        Args:
            min_conversion: Minimum conversion, as a percentage.
            max_conversion: Maximum conversion, as a percentage.
        """
        self._min_conversion = min_conversion
        self._max_conversion = max_conversion

    def json(self) -> str:
        """Returns a JSON representation of the query."""
        return json.dumps({"min_conversion": self._min_conversion, "max_conversion": self._max_conversion})

    def validate(self) -> None:
        """Checks the query for correctness.

        Raises:
            QueryException if the query is not valid.
        """
        # NOTE(skearnes): Reported values may be outside of [0, 100].

    def run(self, cursor: psycopg2.extensions.cursor, limit: Optional[int] = None) -> List[Result]:
        query = """
            SELECT DISTINCT dataset.dataset_id, reaction.reaction_id, reaction.proto
            FROM ord.reaction
            JOIN dataset ON dataset.id = reaction.dataset_id
            JOIN ord.reaction_outcome on reaction_outcome.reaction_id = reaction.id
            JOIN percentage on percentage.reaction_outcome_id = reaction_outcome.id
            WHERE percentage.value >= %s
              AND percentage.value <= %s
        """
        args = [self._min_conversion, self._max_conversion]
        if limit:
            query += "LIMIT %s"
            args.append(limit)
        logger.info("Running SQL command:%s", cursor.mogrify(query, args).decode())
        cursor.execute(query, args)
        return fetch_results(cursor)


class ReactionYieldQuery(ReactionQueryBase):
    """Looks up reactions by yield."""

    def __init__(self, min_yield: float, max_yield: float) -> None:
        """Initializes the query.

        Args:
            min_yield: Minimum yield, as a percentage.
            max_yield: Maximum yield, as a percentage.
        """
        self._min_yield = min_yield
        self._max_yield = max_yield

    def json(self) -> str:
        """Returns a JSON representation of the query."""
        return json.dumps({"min_yield": self._min_yield, "max_yield": self._max_yield})

    def validate(self) -> None:
        """Checks the query for correctness.

        Raises:
            QueryException if the query is not valid.
        """
        # NOTE(skearnes): Reported values may be outside of [0, 100].

    def run(self, cursor: psycopg2.extensions.cursor, limit: Optional[int] = None) -> List[Result]:
        query = """
            SELECT DISTINCT dataset.dataset_id, reaction.reaction_id, reaction.proto
            FROM ord.reaction
            JOIN dataset ON dataset.id = reaction.dataset_id
            JOIN ord.reaction_outcome on reaction_outcome.reaction_id = reaction.id
            JOIN ord.product_compound on product_compound.reaction_outcome_id = reaction_outcome.id
            JOIN ord.product_measurement on product_measurement.product_compound_id = product_compound.id
            JOIN percentage on percentage.product_measurement_id = product_measurement.id
            WHERE product_measurement.type = 'YIELD'
              AND percentage.value >= %s
              AND percentage.value <= %s
        """
        args = [self._min_yield, self._max_yield]
        if limit:
            query += "LIMIT %s"
            args.append(limit)
        logger.info("Running SQL command:%s", cursor.mogrify(query, args).decode())
        cursor.execute(query, args)
        return fetch_results(cursor)


class DoiQuery(ReactionQueryBase):
    """Looks up reactions by DOI."""

    def __init__(self, dois: List[str]) -> None:
        """Initializes the query.

        Args:
            dois: List of DOIs.
        """
        self._dois = dois

    def json(self) -> str:
        """Returns a JSON representation of the query."""
        return json.dumps({"dois": self._dois})

    def validate(self) -> None:
        """Checks the query for correctness.

        Raises:
            QueryException if the query is not valid.
        """
        for i, doi in enumerate(self._dois):
            try:
                parsed = message_helpers.parse_doi(doi)
            except ValueError as error:
                raise QueryException(f"invalid DOI: {doi}") from error
            if doi != parsed:
                # Trim the DOI as needed to match the database contents.
                logger.info(f"Updating DOI: {doi} -> {parsed}")
                self._dois[i] = parsed

    def run(self, cursor: psycopg2.extensions.cursor, limit: Optional[int] = None) -> List[Result]:
        """Runs the query.

        Args:
            cursor: psycopg2 cursor.
            limit: Integer maximum number of matches. If None (the default), no
                limit is set.

        Returns:
            List of Result instances.
        """
        components = [
            sql.SQL(
                """
                SELECT DISTINCT dataset.dataset_id, reaction.reaction_id, reaction.proto
                FROM ord.reaction
                JOIN dataset ON dataset.id = reaction.dataset_id
                JOIN reaction_provenance ON reaction_provenance.reaction_id = reaction.id
                WHERE reaction_provenance.doi = ANY (%s)
                """
            )
        ]
        args = [self._dois]
        if limit:
            components.append(sql.SQL(" LIMIT %s"))
            args.append(limit)
        query = sql.Composed(components).join("")
        logger.info("Running SQL command:%s", cursor.mogrify(query.as_string(cursor.connection), args).decode())
        cursor.execute(query, args)
        return fetch_results(cursor)


class ReactionComponentQuery(ReactionQueryBase):
    """Matches reactions by reaction component predicates."""

    def __init__(
        self, predicates: List[ReactionComponentPredicate], do_chiral_sss: bool = False, tanimoto_threshold: float = 0.5
    ) -> None:
        """Initializes the query.

        Args:
            predicates: List of ReactionComponentPredicate objects.
            do_chiral_sss: If True, consider stereochemistry in substructure searches.
            tanimoto_threshold: Float Tanimoto similarity threshold. Pairs below this threshold will not be
                considered matches.
        """
        self._predicates = predicates
        self._do_chiral_sss = do_chiral_sss
        self._tanimoto_threshold = tanimoto_threshold

    def json(self) -> str:
        """Returns a JSON representation of the query."""
        return json.dumps(
            {
                "useStereochemistry": self._do_chiral_sss,
                "similarity": self._tanimoto_threshold,
                "components": [predicate.to_dict() for predicate in self._predicates],
            }
        )

    def _setup(self, predicates: List[ReactionComponentPredicate], cursor: psycopg2.extensions.cursor) -> None:
        """Prepares the database for a query.

        Args:
            cursor: psycopg.cursor instance.
            predicates: Predicates included in this query.
        """
        command = sql.SQL("SET rdkit.do_chiral_sss=%s")
        args = [self._do_chiral_sss]
        logger.info("Running SQL command: %s", cursor.mogrify(command.as_string(cursor.connection), args).decode())
        cursor.execute(command, args)
        command = sql.SQL("SET rdkit.tanimoto_threshold=%s")
        tanimoto_threshold = self._tanimoto_threshold
        for predicate in predicates:
            if predicate.mode == ReactionComponentPredicate.MatchMode.EXACT:
                tanimoto_threshold = 1.0
        args = [tanimoto_threshold]
        logger.info("Running SQL command: %s", cursor.mogrify(command.as_string(cursor.connection), args).decode())
        cursor.execute(command, args)

    def validate(self) -> None:
        """Checks the query for correctness.

        Raises:
            QueryException if the query is not valid.
        """
        for predicate in self._predicates:
            if predicate.mode == predicate.MatchMode.SMARTS:
                mol = Chem.MolFromSmarts(predicate.pattern)
            else:
                mol = Chem.MolFromSmiles(predicate.pattern)
            if not mol:
                raise QueryException(f"cannot parse pattern: {predicate.pattern}")

    def run(self, cursor: psycopg2.extensions.cursor, limit: Optional[int] = None) -> List[Result]:
        """Runs the query.

        Args:
            cursor: psycopg.cursor instance.
            limit: Integer maximum number of matches. If None (the default), no
                limit is set.

        Returns:
            List of Result instances.
        """
        # The RDKit Postgres cartridge only allows the Tanimoto threshold to be
        # set once per query. If we mix EXACT and SIMILAR modes, we need to get
        # the results in separate queries and compute the intersection.
        exact, other = [], []
        for predicate in self._predicates:
            if predicate.mode == ReactionComponentPredicate.MatchMode.EXACT:
                exact.append(predicate)
            else:
                other.append(predicate)
        exact_results = self._run(exact, cursor=cursor, limit=limit)
        other_results = self._run(other, cursor=cursor, limit=limit)
        if exact_results and other_results:
            return list(set(exact_results).intersection(set(other_results)))
        if exact_results:
            return exact_results
        if other_results:
            return other_results
        return []

    def _run(
        self,
        predicates: List[ReactionComponentPredicate],
        cursor: psycopg2.extensions.cursor,
        limit: Optional[int] = None,
    ) -> List[Result]:
        """Runs the query for a set of predicates."""
        if not predicates:
            return []
        self._setup(predicates, cursor)
        components = []
        args = []
        for predicate in predicates:
            if predicate.target == ReactionComponentPredicate.Target.INPUT:
                mols_sql = """
                JOIN reaction_input ON reaction_input.reaction_id = reaction.id
                JOIN compound ON compound.reaction_input_id = reaction_input.id
                JOIN rdkit.mols ON rdkit.mols.id = compound.rdkit_mol_id
                """
            else:
                mols_sql = """
                JOIN reaction_outcome ON reaction_outcome.reaction_id = reaction.id
                JOIN product_compound ON product_compound.reaction_outcome_id = reaction_outcome.id
                JOIN rdkit.mols ON rdkit.mols.id = product_compound.rdkit_mol_id
                """
            predicate_sql, predicate_args = predicate.get()
            components.append(
                f"""
                SELECT DISTINCT dataset.dataset_id, reaction.reaction_id, reaction.proto
                FROM ord.reaction
                {mols_sql}
                JOIN ord.dataset ON dataset.id = reaction.dataset_id
                WHERE
                {predicate_sql}
                """
            )
            args.extend(predicate_args)
        assert len(components) > 0
        query = "\nINTERSECT\n".join(components)
        if limit:
            query += "\nLIMIT %s\n"
            args.append(limit)
        try:
            logger.info("Running SQL command:%s", cursor.mogrify(query, args).decode())
        except IndexError as error:
            raise ValueError((query, args)) from error
        cursor.execute(query, args)
        return fetch_results(cursor)


class ReactionComponentPredicate:
    """Specifies a single reaction component predicate."""

    class Target(enum.Enum):
        """Search targets."""

        INPUT = enum.auto()
        OUTPUT = enum.auto()

        @classmethod
        def from_name(cls, name: str) -> ReactionComponentPredicate.Target:
            """Takes a matching criterion from a URL param."""
            return cls[name.upper()]

    class MatchMode(enum.Enum):
        """Interpretations for SMILES and SMARTS strings."""

        EXACT = enum.auto()
        SIMILAR = enum.auto()
        SUBSTRUCTURE = enum.auto()
        SMARTS = enum.auto()

        @classmethod
        def from_name(cls, name: str) -> ReactionComponentPredicate.MatchMode:
            """Takes a matching criterion from a URL param."""
            return cls[name.upper()]

    def __init__(self, pattern: str, target: Target, mode: MatchMode) -> None:
        """Initializes the predicate.

        Args:
            pattern: SMILES or SMARTS pattern.
            target: Search target.
            mode: ReactionComponentPredicate.MatchMode.

        Raises:
            ValueError: If `table` is not allowed.
        """
        self._pattern = pattern
        self._target = target
        self._mode = mode

    @property
    def pattern(self) -> str:
        return self._pattern

    @property
    def target(self) -> Target:
        return self._target

    @property
    def mode(self) -> MatchMode:
        return self._mode

    def to_dict(self) -> Dict[str, str]:
        """Returns a dict representation of the predicate."""
        return {"pattern": self._pattern, "target": self._target.name.lower(), "mode": self._mode.name.lower()}

    def get(self) -> Tuple[str, List[str]]:
        """Builds the SQL predicate.

        Returns:
            predicate: sql.SQL query object.
            args: List of arguments for `predicate`.
        """
        if self._mode in [ReactionComponentPredicate.MatchMode.SIMILAR, ReactionComponentPredicate.MatchMode.EXACT]:
            predicate = "rdkit.mols.morgan_bfp %% morganbv_fp(%s)"  # Escape the % operator.
        elif self._mode == ReactionComponentPredicate.MatchMode.SUBSTRUCTURE:
            predicate = "rdkit.mols.mol @> %s"
        elif self._mode == ReactionComponentPredicate.MatchMode.SMARTS:
            predicate = "rdkit.mols.mol @> %s::qmol"
        else:
            raise ValueError(f"unsupported mode: {self._mode}")
        return predicate, [self._pattern]


class OrdPostgres:
    """Class for performing SQL queries on the ORD."""

    def __init__(self, dbname: str, user: str, password: str, host: str, port: int) -> None:
        """Initializes an instance of OrdPostgres.

        Args:
            dbname: Text database name.
            user: Text user name.
            password: Text user password.
            host: Text host name.
            port: Integer port.
        """
        self._connection = psycopg2.connect(
            dbname=dbname, user=user, password=password, host=host, port=port, options="-c search_path=public,ord"
        )
        self._connection.set_session(readonly=True)

    @property
    def connection(self) -> psycopg2.extensions.connection:
        return self._connection

    def cursor(self) -> psycopg2.extensions.cursor:
        return self._connection.cursor()

    def run_query(
        self, query: ReactionQueryBase, limit: Optional[int] = None, return_ids: bool = False
    ) -> List[Result]:
        """Runs a query against the database.

        Args:
            query: ReactionQueryBase query.
            limit: Integer maximum number of matches. If None (the default), no
                limit is set.
            return_ids: If True, only return reaction IDs. If False, return
                full Reaction records.

        Returns:
            List of Result instances.
        """
        query.validate()
        with self._connection, self.cursor() as cursor:
            results = query.run(cursor, limit=limit)
            self._connection.rollback()  # Revert rdkit runtime configuration.
        if return_ids:
            only_ids = []
            for result in results:
                only_ids.append(Result(dataset_id=result.dataset_id, reaction_id=result.reaction_id))
            return only_ids
        return results


class QueryException(Exception):
    """Exception class for ORD queries."""<|MERGE_RESOLUTION|>--- conflicted
+++ resolved
@@ -208,11 +208,7 @@
         components = [
             sql.SQL(
                 """
-<<<<<<< HEAD
-            SELECT DISTINCT reaction.dataset_id, reaction.reaction_id, reaction.proto
-=======
             SELECT DISTINCT dataset.dataset_id, reaction.reaction_id, reaction.proto
->>>>>>> 3360c513
             FROM ord.reaction
             JOIN dataset ON dataset.id = reaction.dataset_id
             WHERE dataset.dataset_id = ANY (%s)"""

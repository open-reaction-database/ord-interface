--- conflicted
+++ resolved
@@ -1,270 +1,264 @@
-# Copyright 2024 Open Reaction Database Project Authors
-#
-# Licensed under the Apache License, Version 2.0 (the "License");
-# you may not use this file except in compliance with the License.
-# You may obtain a copy of the License at
-#
-#     http://www.apache.org/licenses/LICENSE-2.0
-#
-# Unless required by applicable law or agreed to in writing, software
-# distributed under the License is distributed on an "AS IS" BASIS,
-# WITHOUT WARRANTIES OR CONDITIONS OF ANY KIND, either express or implied.
-# See the License for the specific language governing permissions and
-# limitations under the License.
-
-"""Client API."""
-
-from __future__ import annotations
-
-import gzip
-import json
-import os
-import re
-from contextlib import asynccontextmanager
-from dataclasses import asdict, dataclass
-from typing import AsyncIterator, cast
-from uuid import uuid4
-
-import psycopg
-from fastapi import APIRouter, BackgroundTasks, Depends, Query, Response, status
-from ord_schema.logging import get_logger
-from ord_schema.orm.database import get_connection_string
-from ord_schema.proto import dataset_pb2
-from psycopg import AsyncCursor
-from psycopg.rows import dict_row
-from pydantic import BaseModel
-from rdkit import Chem
-from redis.asyncio import Redis
-
-from ord_interface.api.queries import (
-    DatasetIdQuery,
-    DoiQuery,
-    QueryResult,
-    ReactionComponentQuery,
-    ReactionConversionQuery,
-    ReactionIdQuery,
-    ReactionSmartsQuery,
-    ReactionYieldQuery,
-    fetch_reactions,
-    run_queries,
-)
-
-logger = get_logger(__name__)
-router = APIRouter(tags=["client"])
-
-BOND_LENGTH = 20
-MAX_RESULTS = 1000
-
-
-@asynccontextmanager
-async def get_cursor() -> AsyncIterator[AsyncCursor]:
-    """Returns a psycopg cursor."""
-    dsn = os.getenv("ORD_INTERFACE_POSTGRES")
-    if dsn is None:
-        dsn = re.sub(
-            r"postgresql\+psycopg",
-            "postgresql",
-            get_connection_string(
-                database=os.environ["POSTGRES_DATABASE"],
-                username=os.environ["POSTGRES_USER"],
-                password=os.environ["POSTGRES_PASSWORD"],
-                host=os.environ["POSTGRES_HOST"],
-            ),
-        )
-    async with await psycopg.AsyncConnection.connect(
-        dsn, row_factory=dict_row, options="-c search_path=public,ord"
-    ) as connection:
-        await connection.set_read_only(True)
-        async with connection.cursor() as cursor:
-            yield cursor
-
-
-@asynccontextmanager
-async def get_redis() -> AsyncIterator[Redis]:
-    """Returns a Redis client instance."""
-    host = os.environ.get("REDIS_HOST", "localhost")
-    port = int(os.environ.get("REDIS_PORT", "6379"))
-    async with Redis(host=host, port=port) as client:
-        if not await client.ping():
-            raise RuntimeError(f"Failed to connect to Redis server {host}:{port}")
-        logger.debug(f"Connected to Redis server {host}:{port}")
-        yield client
-
-
-@dataclass
-class QueryParams:  # pylint: disable=too-many-instance-attributes
-    """Query parameters."""
-
-    # NOTE(skearnes): BaseModel does not work here; see https://github.com/fastapi/fastapi/discussions/10556.
-
-    dataset_id: list[str] | None = Query(None)
-    reaction_id: list[str] = Query(None)
-    reaction_smarts: str | None = None
-    min_conversion: float | None = None
-    max_conversion: float | None = None
-    min_yield: float | None = None
-    max_yield: float | None = None
-    doi: list[str] | None = Query(None)
-    component: list[str] | None = Query(None)
-    use_stereochemistry: bool | None = None
-    similarity: float | None = None
-    limit: int | None = None
-
-
-async def run_query(params: QueryParams, return_ids: bool) -> list[QueryResult] | list[str]:
-    """Runs a query and returns a list of matched reactions."""
-    # pylint: disable=too-many-arguments,too-many-branches,too-many-locals
-    queries = []
-    if params.dataset_id and isinstance(params.dataset_id, list):
-        queries.append(DatasetIdQuery(params.dataset_id))
-    if params.reaction_id and isinstance(params.reaction_id, list):
-        queries.append(ReactionIdQuery(params.reaction_id))
-    if params.reaction_smarts:
-        queries.append(ReactionSmartsQuery(params.reaction_smarts))
-    if params.min_conversion is not None or params.max_conversion is not None:
-        queries.append(ReactionConversionQuery(params.min_conversion, params.max_conversion))
-    if params.min_yield is not None or params.max_yield is not None:
-        queries.append(ReactionYieldQuery(params.min_yield, params.max_yield))
-    if params.doi and isinstance(params.doi, list):
-        queries.append(DoiQuery(params.doi))
-    if params.component and isinstance(params.component, list):
-        kwargs = {}
-        if params.use_stereochemistry is not None:
-            kwargs["use_chirality"] = params.use_stereochemistry
-        if params.similarity is not None:
-            kwargs["similarity_threshold"] = params.similarity
-        for spec in params.component:
-            pattern, target_name, mode_name = spec.split(";")
-            queries.append(
-                ReactionComponentQuery(
-                    pattern,
-                    ReactionComponentQuery.Target[target_name.upper()],
-                    ReactionComponentQuery.MatchMode[mode_name.upper()],
-                    **kwargs,
-                )
-            )
-    if not queries:
-        raise ValueError("No query parameters were specified.")
-    limit = MAX_RESULTS
-    if params.limit:
-        limit = min(params.limit, MAX_RESULTS)
-    async with get_cursor() as cursor:
-        reaction_ids = await run_queries(cursor, queries, limit=limit)
-        if return_ids:
-            return reaction_ids
-        return await fetch_reactions(cursor, reaction_ids)
-
-
-@router.get("/query")
-async def query(params: QueryParams = Depends()) -> list[QueryResult]:
-    """Runs a query."""
-    result = await run_query(params, return_ids=False)
-    return cast(list[QueryResult], result)  # Type hint.
-
-
-@router.get("/reaction")
-async def get_reaction(reaction_id: str) -> QueryResult:
-    """Fetches a Reaction by ID."""
-    async with get_cursor() as cursor:
-        results = await fetch_reactions(cursor, [reaction_id])
-    return results[0]
-
-
-class ReactionIdList(BaseModel):
-    """Reaction ID input."""
-
-    reaction_ids: list[str]
-
-
-@router.post("/reactions")
-async def get_reactions(inputs: ReactionIdList) -> list[QueryResult]:
-    """Fetches a list of Reactions by ID."""
-    async with get_cursor() as cursor:
-        return await fetch_reactions(cursor, inputs.reaction_ids)
-
-
-class DatasetInfo(BaseModel):
-    """Dataset info."""
-
-    dataset_id: str
-    name: str
-    description: str | None
-    num_reactions: int
-
-
-@router.get("/datasets")
-async def get_datasets() -> list[DatasetInfo]:
-    """Returns info about the current datasets."""
-    async with get_cursor() as cursor:
-        await cursor.execute("SELECT dataset_id, name, description, num_reactions FROM dataset")
-        return [DatasetInfo(**row) async for row in cursor]
-
-
-@router.get("/molfile")
-async def get_molfile(smiles: str) -> str:
-    """Returns a molblock for the given SMILES."""
-    mol = Chem.MolFromSmiles(smiles)
-    if mol is None:
-        raise ValueError(smiles)
-    return Chem.MolToMolBlock(mol)
-
-
-@router.post("/download_search_results")
-async def get_search_results(inputs: ReactionIdList):
-    """Downloads search results as a Dataset proto."""
-    results = await get_reactions(inputs)
-    dataset = dataset_pb2.Dataset(name="ORD Search Results", reactions=[result.reaction for result in results])
-    return Response(gzip.compress(dataset.SerializeToString()), media_type="application/gzip")
-
-
-async def run_task(task_id: str, params: QueryParams) -> bool:
-    """Wraps run_query() as a background task."""
-    # NOTE(skearnes): Use reaction IDs to avoid stuffing full protos into the result database.
-    result = await run_query(params, return_ids=True)
-    logger.debug(f"Finished task {task_id}")
-    async with get_redis() as client:
-        return await client.set(f"result:{task_id}", json.dumps(result), ex=60 * 60)
-
-
-@router.get("/submit_query")
-async def submit_query(background_tasks: BackgroundTasks, params: QueryParams = Depends()) -> str:
-    """Submits a query as a background task."""
-    task_id = str(uuid4())
-    async with get_redis() as client:
-        await client.set(f"query:{task_id}", json.dumps(asdict(params)), ex=60 * 60)
-    background_tasks.add_task(run_task, task_id=task_id, params=params)
-    logger.debug(f"Created task {task_id}")
-    return task_id
-
-
-@router.get("/fetch_query_result")
-async def fetch_query_result(task_id: str):
-    """Checks the query status, returning the results if the query is complete."""
-    async with get_redis() as client:
-        if not await client.exists(f"query:{task_id}"):
-            return Response(f"Task {task_id} does not exist", status_code=status.HTTP_404_NOT_FOUND)
-        result = await client.get(f"result:{task_id}")
-    if result is None:
-<<<<<<< HEAD
-        return Response(f"Task {task_id} is pending", status_code=status.HTTP_102_PROCESSING)
-    with get_cursor() as cursor:
-        return fetch_reactions(cursor, json.loads(result))
-
-@router.get("/input_stats")
-async def get_input_stats(dataset_id: str) -> list[StatsResult]:
-    with get_cursor() as cursor:
-        results = fetch_dataset_most_used_smiles_for_inputs(cursor, [dataset_id])
-    return results
-
-@router.get("/product_stats")
-async def get_product_stats(dataset_id: str) -> list[StatsResult]:
-    with get_cursor() as cursor:
-        results = fetch_dataset_most_used_smiles_for_products(cursor, [dataset_id])
-    return results
-
-=======
-        return Response(f"Task {task_id} is pending", status_code=status.HTTP_202_ACCEPTED)
-    async with get_cursor() as cursor:
-        return await fetch_reactions(cursor, json.loads(result))
-
->>>>>>> aa37f628
+# Copyright 2024 Open Reaction Database Project Authors
+#
+# Licensed under the Apache License, Version 2.0 (the "License");
+# you may not use this file except in compliance with the License.
+# You may obtain a copy of the License at
+#
+#     http://www.apache.org/licenses/LICENSE-2.0
+#
+# Unless required by applicable law or agreed to in writing, software
+# distributed under the License is distributed on an "AS IS" BASIS,
+# WITHOUT WARRANTIES OR CONDITIONS OF ANY KIND, either express or implied.
+# See the License for the specific language governing permissions and
+# limitations under the License.
+
+"""Client API."""
+
+from __future__ import annotations
+
+import gzip
+import json
+import os
+import re
+from contextlib import asynccontextmanager
+from dataclasses import asdict, dataclass
+from typing import AsyncIterator, cast
+from uuid import uuid4
+
+import psycopg
+from fastapi import APIRouter, BackgroundTasks, Depends, Query, Response, status
+from ord_schema.logging import get_logger
+from ord_schema.orm.database import get_connection_string
+from ord_schema.proto import dataset_pb2
+from psycopg import AsyncCursor
+from psycopg.rows import dict_row
+from pydantic import BaseModel
+from rdkit import Chem
+from redis.asyncio import Redis
+
+from ord_interface.api.queries import (
+    DatasetIdQuery,
+    DoiQuery,
+    QueryResult,
+    ReactionComponentQuery,
+    ReactionConversionQuery,
+    ReactionIdQuery,
+    ReactionSmartsQuery,
+    ReactionYieldQuery,
+    fetch_reactions,
+    run_queries,
+)
+
+logger = get_logger(__name__)
+router = APIRouter(tags=["client"])
+
+BOND_LENGTH = 20
+MAX_RESULTS = 1000
+
+
+@asynccontextmanager
+async def get_cursor() -> AsyncIterator[AsyncCursor]:
+    """Returns a psycopg cursor."""
+    dsn = os.getenv("ORD_INTERFACE_POSTGRES")
+    if dsn is None:
+        dsn = re.sub(
+            r"postgresql\+psycopg",
+            "postgresql",
+            get_connection_string(
+                database=os.environ["POSTGRES_DATABASE"],
+                username=os.environ["POSTGRES_USER"],
+                password=os.environ["POSTGRES_PASSWORD"],
+                host=os.environ["POSTGRES_HOST"],
+            ),
+        )
+    async with await psycopg.AsyncConnection.connect(
+        dsn, row_factory=dict_row, options="-c search_path=public,ord"
+    ) as connection:
+        await connection.set_read_only(True)
+        async with connection.cursor() as cursor:
+            yield cursor
+
+
+@asynccontextmanager
+async def get_redis() -> AsyncIterator[Redis]:
+    """Returns a Redis client instance."""
+    host = os.environ.get("REDIS_HOST", "localhost")
+    port = int(os.environ.get("REDIS_PORT", "6379"))
+    async with Redis(host=host, port=port) as client:
+        if not await client.ping():
+            raise RuntimeError(f"Failed to connect to Redis server {host}:{port}")
+        logger.debug(f"Connected to Redis server {host}:{port}")
+        yield client
+
+
+@dataclass
+class QueryParams:  # pylint: disable=too-many-instance-attributes
+    """Query parameters."""
+
+    # NOTE(skearnes): BaseModel does not work here; see https://github.com/fastapi/fastapi/discussions/10556.
+
+    dataset_id: list[str] | None = Query(None)
+    reaction_id: list[str] = Query(None)
+    reaction_smarts: str | None = None
+    min_conversion: float | None = None
+    max_conversion: float | None = None
+    min_yield: float | None = None
+    max_yield: float | None = None
+    doi: list[str] | None = Query(None)
+    component: list[str] | None = Query(None)
+    use_stereochemistry: bool | None = None
+    similarity: float | None = None
+    limit: int | None = None
+
+
+async def run_query(params: QueryParams, return_ids: bool) -> list[QueryResult] | list[str]:
+    """Runs a query and returns a list of matched reactions."""
+    # pylint: disable=too-many-arguments,too-many-branches,too-many-locals
+    queries = []
+    if params.dataset_id and isinstance(params.dataset_id, list):
+        queries.append(DatasetIdQuery(params.dataset_id))
+    if params.reaction_id and isinstance(params.reaction_id, list):
+        queries.append(ReactionIdQuery(params.reaction_id))
+    if params.reaction_smarts:
+        queries.append(ReactionSmartsQuery(params.reaction_smarts))
+    if params.min_conversion is not None or params.max_conversion is not None:
+        queries.append(ReactionConversionQuery(params.min_conversion, params.max_conversion))
+    if params.min_yield is not None or params.max_yield is not None:
+        queries.append(ReactionYieldQuery(params.min_yield, params.max_yield))
+    if params.doi and isinstance(params.doi, list):
+        queries.append(DoiQuery(params.doi))
+    if params.component and isinstance(params.component, list):
+        kwargs = {}
+        if params.use_stereochemistry is not None:
+            kwargs["use_chirality"] = params.use_stereochemistry
+        if params.similarity is not None:
+            kwargs["similarity_threshold"] = params.similarity
+        for spec in params.component:
+            pattern, target_name, mode_name = spec.split(";")
+            queries.append(
+                ReactionComponentQuery(
+                    pattern,
+                    ReactionComponentQuery.Target[target_name.upper()],
+                    ReactionComponentQuery.MatchMode[mode_name.upper()],
+                    **kwargs,
+                )
+            )
+    if not queries:
+        raise ValueError("No query parameters were specified.")
+    limit = MAX_RESULTS
+    if params.limit:
+        limit = min(params.limit, MAX_RESULTS)
+    async with get_cursor() as cursor:
+        reaction_ids = await run_queries(cursor, queries, limit=limit)
+        if return_ids:
+            return reaction_ids
+        return await fetch_reactions(cursor, reaction_ids)
+
+
+@router.get("/query")
+async def query(params: QueryParams = Depends()) -> list[QueryResult]:
+    """Runs a query."""
+    result = await run_query(params, return_ids=False)
+    return cast(list[QueryResult], result)  # Type hint.
+
+
+@router.get("/reaction")
+async def get_reaction(reaction_id: str) -> QueryResult:
+    """Fetches a Reaction by ID."""
+    async with get_cursor() as cursor:
+        results = await fetch_reactions(cursor, [reaction_id])
+    return results[0]
+
+
+class ReactionIdList(BaseModel):
+    """Reaction ID input."""
+
+    reaction_ids: list[str]
+
+
+@router.post("/reactions")
+async def get_reactions(inputs: ReactionIdList) -> list[QueryResult]:
+    """Fetches a list of Reactions by ID."""
+    async with get_cursor() as cursor:
+        return await fetch_reactions(cursor, inputs.reaction_ids)
+
+
+class DatasetInfo(BaseModel):
+    """Dataset info."""
+
+    dataset_id: str
+    name: str
+    description: str | None
+    num_reactions: int
+
+
+@router.get("/datasets")
+async def get_datasets() -> list[DatasetInfo]:
+    """Returns info about the current datasets."""
+    async with get_cursor() as cursor:
+        await cursor.execute("SELECT dataset_id, name, description, num_reactions FROM dataset")
+        return [DatasetInfo(**row) async for row in cursor]
+
+
+@router.get("/molfile")
+async def get_molfile(smiles: str) -> str:
+    """Returns a molblock for the given SMILES."""
+    mol = Chem.MolFromSmiles(smiles)
+    if mol is None:
+        raise ValueError(smiles)
+    return Chem.MolToMolBlock(mol)
+
+
+@router.post("/download_search_results")
+async def get_search_results(inputs: ReactionIdList):
+    """Downloads search results as a Dataset proto."""
+    results = await get_reactions(inputs)
+    dataset = dataset_pb2.Dataset(name="ORD Search Results", reactions=[result.reaction for result in results])
+    return Response(gzip.compress(dataset.SerializeToString()), media_type="application/gzip")
+
+
+async def run_task(task_id: str, params: QueryParams) -> bool:
+    """Wraps run_query() as a background task."""
+    # NOTE(skearnes): Use reaction IDs to avoid stuffing full protos into the result database.
+    result = await run_query(params, return_ids=True)
+    logger.debug(f"Finished task {task_id}")
+    async with get_redis() as client:
+        return await client.set(f"result:{task_id}", json.dumps(result), ex=60 * 60)
+
+
+@router.get("/submit_query")
+async def submit_query(background_tasks: BackgroundTasks, params: QueryParams = Depends()) -> str:
+    """Submits a query as a background task."""
+    task_id = str(uuid4())
+    async with get_redis() as client:
+        await client.set(f"query:{task_id}", json.dumps(asdict(params)), ex=60 * 60)
+    background_tasks.add_task(run_task, task_id=task_id, params=params)
+    logger.debug(f"Created task {task_id}")
+    return task_id
+
+
+@router.get("/fetch_query_result")
+async def fetch_query_result(task_id: str):
+    """Checks the query status, returning the results if the query is complete."""
+    async with get_redis() as client:
+        if not await client.exists(f"query:{task_id}"):
+            return Response(f"Task {task_id} does not exist", status_code=status.HTTP_404_NOT_FOUND)
+        result = await client.get(f"result:{task_id}")
+    if result is None:
+        return Response(f"Task {task_id} is pending", status_code=status.HTTP_202_ACCEPTED)
+    async with get_cursor() as cursor:
+        return await fetch_reactions(cursor, json.loads(result))
+
+
+@router.get("/input_stats")
+async def get_input_stats(dataset_id: str) -> list[StatsResult]:
+    with get_cursor() as cursor:
+        results = fetch_dataset_most_used_smiles_for_inputs(cursor, [dataset_id])
+    return results
+
+
+@router.get("/product_stats")
+async def get_product_stats(dataset_id: str) -> list[StatsResult]:
+    with get_cursor() as cursor:
+        results = fetch_dataset_most_used_smiles_for_products(cursor, [dataset_id])
+    return results
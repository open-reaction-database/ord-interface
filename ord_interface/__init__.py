# Copyright 2022 Open Reaction Database Project Authors
#
# Licensed under the Apache License, Version 2.0 (the "License");
# you may not use this file except in compliance with the License.
# You may obtain a copy of the License at
#
#      http://www.apache.org/licenses/LICENSE-2.0
#
# Unless required by applicable law or agreed to in writing, software
# distributed under the License is distributed on an "AS IS" BASIS,
# WITHOUT WARRANTIES OR CONDITIONS OF ANY KIND, either express or implied.
# See the License for the specific language governing permissions and
<<<<<<< HEAD
# limitations under the License.
"""Constants for the ORD interface backend."""

import collections

POSTGRES_PORT = 5432
POSTGRES_USER = 'ord-postgres'
POSTGRES_PASSWORD = 'ord-postgres'
POSTGRES_DB = 'ord'

RDKIT_SCHEMA = 'rdk'

# Postgres table schema.
TABLES = {
    'datasets':
        collections.OrderedDict([
            ('dataset_id', 'text'),
            ('name', 'text'),
            ('description', 'text'),
        ]),
    'reactions':
        collections.OrderedDict([
            ('reaction_id', 'text'),
            ('reaction_smiles', 'text'),
            ('doi', 'text'),
            ('dataset_id', 'text'),
            ('serialized', 'bytea'),
        ]),
    'inputs':
        collections.OrderedDict([
            ('reaction_id', 'text'),
            ('smiles', 'text'),
        ]),
    'outputs':
        collections.OrderedDict([
            ('reaction_id', 'text'),
            ('smiles', 'text'),
            ('yield', 'double precision'),
        ]),
}
=======
# limitations under the License.
>>>>>>> cbfe7730
<|MERGE_RESOLUTION|>--- conflicted
+++ resolved
@@ -10,47 +10,4 @@
 # distributed under the License is distributed on an "AS IS" BASIS,
 # WITHOUT WARRANTIES OR CONDITIONS OF ANY KIND, either express or implied.
 # See the License for the specific language governing permissions and
-<<<<<<< HEAD
-# limitations under the License.
-"""Constants for the ORD interface backend."""
-
-import collections
-
-POSTGRES_PORT = 5432
-POSTGRES_USER = 'ord-postgres'
-POSTGRES_PASSWORD = 'ord-postgres'
-POSTGRES_DB = 'ord'
-
-RDKIT_SCHEMA = 'rdk'
-
-# Postgres table schema.
-TABLES = {
-    'datasets':
-        collections.OrderedDict([
-            ('dataset_id', 'text'),
-            ('name', 'text'),
-            ('description', 'text'),
-        ]),
-    'reactions':
-        collections.OrderedDict([
-            ('reaction_id', 'text'),
-            ('reaction_smiles', 'text'),
-            ('doi', 'text'),
-            ('dataset_id', 'text'),
-            ('serialized', 'bytea'),
-        ]),
-    'inputs':
-        collections.OrderedDict([
-            ('reaction_id', 'text'),
-            ('smiles', 'text'),
-        ]),
-    'outputs':
-        collections.OrderedDict([
-            ('reaction_id', 'text'),
-            ('smiles', 'text'),
-            ('yield', 'double precision'),
-        ]),
-}
-=======
-# limitations under the License.
->>>>>>> cbfe7730
+# limitations under the License.
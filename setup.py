#! /usr/bin/env python
# Copyright 2020 Open Reaction Database Project Authors
#
# Licensed under the Apache License, Version 2.0 (the "License");
# you may not use this file except in compliance with the License.
# You may obtain a copy of the License at
#
#      http://www.apache.org/licenses/LICENSE-2.0
#
# Unless required by applicable law or agreed to in writing, software
# distributed under the License is distributed on an "AS IS" BASIS,
# WITHOUT WARRANTIES OR CONDITIONS OF ANY KIND, either express or implied.
# See the License for the specific language governing permissions and
# limitations under the License.
"""Installer script."""
import setuptools

with open("README.md") as f:
    long_description = f.read()


if __name__ == "__main__":
    setuptools.setup(
        name="ord-interface",
        description="Interface for the Open Reaction Database",
        long_description=long_description,
        long_description_content_type="text/markdown",
        url="https://github.com/Open-Reaction-Database/ord-interface",
        classifiers=[
            "Programming Language :: Python :: 3",
            "License :: OSI Approved :: Apache Software License",
            "Operating System :: OS Independent",
        ],
        packages=setuptools.find_packages(),
        package_data={
            # NOTE(skearnes): These entries seem to be required for actions/checkout to find these files.
            "ord_interface.api": ["**/*.pb.gz"],
            "ord_interface.visualization": ["template.html", "template.txt"],
        },
        python_requires=">=3.10",
        install_requires=[
            "docopt>=0.6.2",
            "fastapi",
            "flask>=1.1.2",
            "gunicorn",
            "jinja2>=2.0.0",
            "numpy<2",
<<<<<<< HEAD
            "ord-schema==0.3.80",
=======
            "ord-schema==0.3.87",
>>>>>>> 46a2e1d2
            "pandas>=1.0.4",
            "protobuf==4.22.3",
            "psycopg2-binary>=2.8.5",
            "pygithub>=1.51",
            "rdkit>=2021.9.5",
            "requests>=2.24.0",
            "testing-postgresql",
            "uvicorn[standard]",
        ],
        extras_require={
            "tests": [
                "black>=22.3.0",
                "coverage>=5.2.1",
                "pylint>=2.13.9",
                "pytest>=6.2.5",
                "pytest-cov>=3.0.0",
                "pytype>=2022.5.19",
            ],
        },
    )<|MERGE_RESOLUTION|>--- conflicted
+++ resolved
@@ -45,11 +45,7 @@
             "gunicorn",
             "jinja2>=2.0.0",
             "numpy<2",
-<<<<<<< HEAD
-            "ord-schema==0.3.80",
-=======
             "ord-schema==0.3.87",
->>>>>>> 46a2e1d2
             "pandas>=1.0.4",
             "protobuf==4.22.3",
             "psycopg2-binary>=2.8.5",
